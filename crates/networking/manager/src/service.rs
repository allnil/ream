--- conflicted
+++ resolved
@@ -161,16 +161,11 @@
         } else {
             None
         };
-<<<<<<< HEAD
-
-        let beacon_chain = Arc::new(BeaconChain::new(ream_db.clone(), execution_engine));
-=======
         let beacon_chain = Arc::new(BeaconChain::new(
             ream_db.clone(),
             operation_pool,
             execution_engine,
         ));
->>>>>>> c1b2d1b6
         let block_range_syncer = BlockRangeSyncer::new(beacon_chain.clone(), p2p_sender.clone());
 
         Ok(Self {
