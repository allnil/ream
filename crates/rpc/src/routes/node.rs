use actix_web::web::ServiceConfig;

<<<<<<< HEAD
use crate::handlers::{peers::get_peer, syncing::get_syncing_status, version::get_version};
=======
use crate::handlers::{
    peers::{get_peer, get_peer_count},
    version::get_version,
};
>>>>>>> 7a2812d9

pub fn register_node_routes(cfg: &mut ServiceConfig) {
    cfg.service(get_version)
        .service(get_peer)
<<<<<<< HEAD
        .service(get_syncing_status);
=======
        .service(get_peer_count);
>>>>>>> 7a2812d9
}<|MERGE_RESOLUTION|>--- conflicted
+++ resolved
@@ -1,20 +1,14 @@
 use actix_web::web::ServiceConfig;
 
-<<<<<<< HEAD
-use crate::handlers::{peers::get_peer, syncing::get_syncing_status, version::get_version};
-=======
 use crate::handlers::{
     peers::{get_peer, get_peer_count},
+    syncing::get_syncing_status,
     version::get_version,
 };
->>>>>>> 7a2812d9
 
 pub fn register_node_routes(cfg: &mut ServiceConfig) {
     cfg.service(get_version)
         .service(get_peer)
-<<<<<<< HEAD
+        .service(get_peer_count)
         .service(get_syncing_status);
-=======
-        .service(get_peer_count);
->>>>>>> 7a2812d9
 }