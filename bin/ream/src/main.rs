--- conflicted
+++ resolved
@@ -124,11 +124,7 @@
         network_manager.start().await;
     });
 
-<<<<<<< HEAD
-    let http_future = start_server(server_config, ream_db, network_state, execution_engine);
-=======
-    let http_future = start_server(server_config, ream_db, network_state, operation_pool);
->>>>>>> c1b2d1b6
+    let http_future = start_server(server_config, ream_db, network_state,operation_pool, execution_engine);
 
     tokio::select! {
         _ = http_future => {
